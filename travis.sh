<<<<<<< HEAD
#!/bin/sh -x
# Continuous integration script for Travis

# Add flags for openssl and Python on osx
if [ "${TRAVIS_OS_NAME}" == "osx" ]; then
	export OPENSSL_ROOT_DIR="/usr/local/opt/openssl"
	export PATH="/usr/bin:${PATH}"
fi

# Build the library and install it.
echo "## Building and installing libs2..."
cd geometry
cmake .
make -j3
sudo make install
=======
#!/bin/sh
>>>>>>> a891a0b8

set -e

# Continuous integration script for Travis
echo "## Building and installing libs2..."
cmake -Ds2_build_testing=ON geometry
make -j3
<<<<<<< HEAD
./tests || exit 1

if [ "${TRAVIS_OS_NAME}" = "linux" ]; then
	# We really want to use the system version of Python.  Travis'
	# has broken distutils paths, and assumes a virtualenv.
	PATH="/usr/bin:${PATH}"
	which python2.7
	python2.7 -V
fi

# Build and install the Python bindings
echo "## Building and installing the Python bindings..."
cd ../python
cmake .
make VERBOSE=1
sudo make install VERBOSE=1

# Run extra debug for OSX
if [ "${TRAVIS_OS_NAME}" = "osx" ]; then
	otool -L _s2.so

	# Handle System Integrity Protection
	for l in s2 s2cellid s2util
	do
		otool -L /usr/local/lib/lib${l}.dylib
		install_name_tool -change "@rpath/lib${l}.dylib" "/usr/local/lib/lib${l}.dylib" "_s2.so"
	done

	otool -L _s2.so
fi

# Run the Python tests
echo "## Running the Python tests..."
python2.7 -v -c 'import s2'
python2.7 test.py || exit 1
=======
sudo make install
ctest -V
>>>>>>> a891a0b8
<|MERGE_RESOLUTION|>--- conflicted
+++ resolved
@@ -1,4 +1,3 @@
-<<<<<<< HEAD
 #!/bin/sh -x
 # Continuous integration script for Travis
 
@@ -14,9 +13,6 @@
 cmake .
 make -j3
 sudo make install
-=======
-#!/bin/sh
->>>>>>> a891a0b8
 
 set -e
 
@@ -24,7 +20,6 @@
 echo "## Building and installing libs2..."
 cmake -Ds2_build_testing=ON geometry
 make -j3
-<<<<<<< HEAD
 ./tests || exit 1
 
 if [ "${TRAVIS_OS_NAME}" = "linux" ]; then
@@ -59,8 +54,4 @@
 # Run the Python tests
 echo "## Running the Python tests..."
 python2.7 -v -c 'import s2'
-python2.7 test.py || exit 1
-=======
-sudo make install
-ctest -V
->>>>>>> a891a0b8
+python2.7 test.py || exit 1